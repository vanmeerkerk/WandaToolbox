name: Python package

on: [push]

jobs:
  build:

    runs-on: ubuntu-latest
    strategy:
      matrix:
<<<<<<< HEAD
        python-version: [3.7, 3.8]
=======
        python-version: [3.5, 3.6, 3.7, 3.8]
>>>>>>> 6eca8dc3

    steps:
    - uses: actions/checkout@v2
    - name: Set up Python ${{ matrix.python-version }}
      uses: actions/setup-python@v1
      with:
        python-version: ${{ matrix.python-version }}
    - name: Install dependencies
      run: |
        python -m pip install --upgrade pip
        pip install -r requirements.txt
    - name: Lint with flake8
      run: |
        pip install flake8
        # stop the build if there are Python syntax errors or undefined names
        flake8 . --count --select=E9,F63,F7,F82 --show-source --statistics
        # exit-zero treats all errors as warnings. The GitHub editor is 127 chars wide
        flake8 . --count --exit-zero --max-complexity=10 --max-line-length=127 --statistics
    - name: Test with pytest
      run: |
        pip install pytest
        pytest<|MERGE_RESOLUTION|>--- conflicted
+++ resolved
@@ -8,11 +8,8 @@
     runs-on: ubuntu-latest
     strategy:
       matrix:
-<<<<<<< HEAD
+
         python-version: [3.7, 3.8]
-=======
-        python-version: [3.5, 3.6, 3.7, 3.8]
->>>>>>> 6eca8dc3
 
     steps:
     - uses: actions/checkout@v2
